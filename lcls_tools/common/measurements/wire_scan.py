from pathlib import Path
from typing import Optional
from lcls_tools.common.devices.wire import Wire
from lcls_tools.common.devices.reader import create_lblm
<<<<<<< HEAD
from lcls_tools.common.data.fit.projection import ProjectionFit
=======
import lcls_tools.common.model.gaussian as gaussian
from lcls_tools.common.measurements.measurement import Measurement
import time
from datetime import datetime
import edef
from pydantic import ValidationError, model_validator
>>>>>>> b6424724
from lcls_tools.common.measurements.tmit_loss import TMITLoss
from lcls_tools.common.measurements.wire_scan_results import (
    WireBeamProfileMeasurementResult,
    ProfileMeasurement,
    DetectorMeasurement,
    MeasurementMetadata,
    FitResult,
)
<<<<<<< HEAD
import time
from datetime import datetime

import yaml
import edef
from pydantic import BaseModel, model_validator
=======
>>>>>>> b6424724
import numpy as np
from typing_extensions import Self
import logging
from lcls_tools.common.logger.file_logger import custom_logger
from lcls_tools.common.measurements.buffer_reservation import reserve_buffer

from lcls_tools.common.measurements.beam_profile import BeamProfileMeasurement


class WireBeamProfileMeasurement(BeamProfileMeasurement):
    """
    Performs a wire scan measurement and fits beam profiles.

    Attributes:
        name (str): Scan object name required by Measurement class.
        my_wire (Wire): Wire device used to perform the scan.
        beampath (str): Beamline path identifier for buffer and device selection.
        my_buffer (edef.BSABuffer): edef buffer object to manage data acquisition.
        devices (dict): Holds all slac-tools device objects associated with this measurement
                        (wires, detectors, bpms, etc).
        data (dict): Raw data object for all devices defined above.
        profile_measurements (dict): Collected data organized by profile.
        logger (logging.Logger): Object for log file management.
    """

<<<<<<< HEAD
    name: str = "beam_profile"
    beam_profile_device: Wire
=======
    name: str = "Wire Beam Profile Measurement"
    my_wire: Wire
>>>>>>> b6424724
    beampath: str

    # Extra fields to be set after validation
    # Must be optional to start
    my_buffer: Optional[edef.BSABuffer] = None
    devices: Optional[dict] = None
    data: Optional[dict] = None
    profile_measurements: Optional[dict] = None
    logger: Optional[logging.Logger] = None

    # alias so beam_profile_device can also be accessed with name my_wire
    @property
    def my_wire(self) -> Wire:
        return self.beam_profile_device

    @my_wire.setter
    def my_wire(self, value):
        self.beam_profile_device = value

    @model_validator(mode="after")
    def run_setup(self) -> Self:
        # Configure custom logger
        date_str = datetime.now().strftime("%Y%m%d")
        log_filename = f"ws_log_{date_str}.txt"
        self.logger = custom_logger(log_file=log_filename, name="wire_scan_logger")

        # Reserve BSA buffer
        if self.my_buffer is None:
            self.my_buffer = reserve_buffer(
                beampath=self.beampath,
                name="LCLS Tools Wire Scan",
                n_measurements=self.calc_buffer_points(),
                destination_mode="Inclusion",
                logger=self.logger,
            )

        # Generate dictionary of all requried devices
        self.devices = self.create_device_dictionary()
        return self

    def measure(self) -> WireBeamProfileMeasurementResult:
        """
        Perform a wire scan measurement and return processed beam profile data.

        Reserves a buffer, moves the wire, collects detector data, fits beam
        profiles, converts fit results to physical units, and extracts RMS
        beam sizes.

        Returns:
            WireBeamProfileMeasurementResult: Structured results including
            position data, detector responses, fit parameters, and RMS sizes.
        """
        # TODO: Jitter Correction
        # TODO: Charge Normalization

        # Start the buffer and move the wire
        self.scan_with_wire()

        # Get position and detector data from the buffer
        self.data = self.get_data_from_bsa()

        # Determine the profile range indices
        # e.g., u range = (13000, 18000) -> position_data[100:250]
        profile_idxs = self.get_profile_range_indices()

        # Separate detector data by profile
        self.profiles = self.organize_data_by_profile(profile_idxs)

        # Fit detector data by profile
        fit_result, rms_sizes, centroids, total_intensities = self.fit_data_by_profile()

        # Create measurement metadata object
        metadata = self.create_metadata()

        return WireBeamProfileMeasurementResult(
            profiles=self.profiles,
            raw_data=self.data,
            fit_result=fit_result,
            rms_sizes=rms_sizes,
            centroids=centroids,
            total_intensities=total_intensities,
            metadata=metadata,
        )

    def create_device_dictionary(self):
        """
        Creates a device dictionary for a wire scan setup.

        Includes the wire device and any associated LBLM devices
        based on metadata.

        Parameters:
            my_wire (Wire): An lcls-tools Wire object.
        Returns:
            dict: A mapping of device names to device objects.
        """
        self.logger.info("Creating device dictionary...")

        # Instantiate device dictionary with wire device
        devices = {self.my_wire.name: self.my_wire}

        #
        for lblm_str in self.my_wire.metadata.lblms:
            # Detectors are stored in YAML file as a string like {NAME}:{AREA}
            name, area = lblm_str.split(":")
            if name == "TMITLOSS":
                devices["TMITLOSS"] = TMITLoss(
                    my_buffer=self.my_buffer,
                    my_wire=self.my_wire,
                    beampath=self.beampath,
                    region=self.my_wire.area,
                )
            else:
                try:
                    # Make LBLM object
                    devices[name] = create_lblm(area=area, name=name)
                except ValidationError as e:
                    self.logger.warning(
                        "Validation error creating %s. Continuing...", name
                    )
                    for err in e.errors():
                        loc = " -> ".join(str(i) for i in err["loc"])
                        self.logger.warning("%s: %s (%s)", loc, err["msg"], err["type"])

        self.logger.info("Device dictionary built.")
        return devices

    def scan_with_wire(self):
        """
        Starts the buffer and wire scan with brief delays.

        Delays ensure the buffer is active before the scan begins
        and allows time for the buffer to update its state.
        """
        # Reserve a new buffer if necessary
        if self.my_buffer is None:
            self.my_buffer = reserve_buffer(
                beampath=self.beampath,
                name="LCLS Tools Wire Scan",
                n_measurements=self.calc_buffer_points(),
                destination_mode="Inclusion",
                logger=self.logger,
            )

        # Start wire scan
        self.logger.info("Starting wire motion sequence...")
        self.my_wire.start_scan()

        # Give wire time to initialize
        self.logger.info("Waiting for wire initialization...")

        start_time = time.monotonic()
        last_print_time = start_time
        last_trigger_time = start_time
        attempt_count = 10

        while not self.my_wire.enabled:
            current_time = time.monotonic()
            elapsed_time = current_time - start_time

            if elapsed_time >= 30:
                msg = f"{self.my_wire.name} failed to initialized after {int(elapsed_time)} seconds"
                self.logger.error(msg)
                raise TimeoutError(msg)

            if current_time - last_print_time >= 5:
                self.logger.info("Waited %0.f seconds", elapsed_time)
                last_print_time = current_time

            if current_time - last_trigger_time >= 10:
                attempt_count += 1
                self.logger.info("Scan sequence attempt #%s", attempt_count)
                self.my_wire.start_scan()
                last_trigger_time = current_time

            time.sleep(0.1)

        self.logger.info(
            "%s initialized after %s seconds", self.my_wire.name, elapsed_time
        )

        # Start buffer
        self.logger.info("Starting BSA buffer...")
        self.my_buffer.start()

        # Wait briefly before checking buffer 'ready'
        time.sleep(0.1)

    def get_data_from_bsa(self):
        """
        Collects wire scan and detector data after buffer completes.

        Waits for buffer to finish, then gathers data from the wire
        and associated devices. Adds TMIT loss if in supported area.
        Releases the buffer after data collection.

        Returns:
            dict: Collected data keyed by device name.
        """
        data = {}

        # Wait for buffer 'ready'
        i = 0
        while not self.my_buffer.is_acquisition_complete():
            time.sleep(0.1)  # Check for completion every 0.1 s, post position every 1s
            if i % 10 == 0:
                self.logger.info("Wire position: %s", self.my_wire.motor_rbv)
            i += 1

        self.logger.info(
            "BSA buffer %s acquisition complete after %s seconds",
            self.my_buffer.number,
            i / 10,
        )

        self.logger.info("Getting data from BSA buffer...")

        # Get data for SC devices
        if self.beampath.startswith("SC"):
            for d in self.devices:
                # Get position data if wire device
                if d == self.my_wire.name:
                    data[d] = self.my_wire.position_buffer(self.my_buffer)

                # Get TMITLoss data
                elif d == "TMITLOSS":
                    data[d] = self.devices[d].measure()

                # Get LBLM/PMT data
                else:
                    data[d] = self.devices[d].fast_buffer(self.my_buffer)

        # Get data for CU devices
        elif self.beampath.startswith("CU"):
            # CU LBLMs use "QDCRAW" signal
            data.update(
                {
                    lblm: self.devices[lblm].qdcraw_buffer(self.my_buffer)
                    for lblm in self.my_wire.metadata.lblms
                }
            )
        self.logger.info("Data retrieved from BSA buffer.  Scan complete.")

        # Release EDEF/BSA
        self.logger.info("Releasing BSA buffer.")
        self.my_buffer.release()
        self.my_buffer = None

        return data

    def get_profile_range_indices(self):
        """
        Finds sequential scan indices within each profile's position range.

        Filters wire position data to identify index ranges for x, y, and u
        profiles, excluding non-continuous points like wire retractions.

        Returns:
            dict: Profile keys ('x', 'y', 'u') with lists of index arrays.
        """
        self.logger.info("Getting profile range indices...")
        # Get wire data to detemine profile indices
        position_data = self.data[self.my_wire.name]

        # Hold profile ranges
        ranges = {}

        # Hold sequential indices (avoid catching return wires)
        profile_idxs = {}

        ap = self.active_profiles()

        for p in ap:
            # Get range methods e.g. x_range()
            method_name = f"{p}_range"
            ranges[p] = getattr(self.my_wire, method_name)

            if position_data.min() == position_data.max():  # No change in data at all
                msg = "Data did not collect properly in BSA buffer.  Exiting scan."
                self.logger.error(msg)
                raise RuntimeError(msg)
            elif (
                position_data.max() < ranges[p][0]
            ):  # Max position less than lower scan bound
                msg = f"Scan did not reach expected {p} profile range.  Exiting scan."
                self.logger.error(msg)
                raise RuntimeError(msg)

            # Get indices of when position is within a selected wire scan profile range
            idx = np.where(
                (position_data >= ranges[p][0]) & (position_data <= ranges[p][1])
            )[0]

            # Data slice representing wire positions for a given profile measurement
            pos = position_data[idx]

            # Boolean mask of monotonically non-decreasing data points
            # Mask of values where difference between neighbors is positive or zero
            def mono_array(pos):
                mono = True
                mono_mask = np.array(
                    # Data point [i-1] is less than subsequent data point [i] AND
                    # that relationship was True for the previous pair, for all points
                    [
                        mono := (pos[i - 1] <= pos[i] and mono)
                        for i in range(1, len(pos))
                    ]
                )
                mono_mask = np.concatenate(([True], mono_mask))
                return mono_mask

            # Boolean mask of indices in a given profile measurement
            mono_mask = mono_array(pos)
            mono_idx = np.array(idx)[mono_mask]
            profile_idxs[p] = mono_idx

        self.logger.info("Profile range information collected.")
        return profile_idxs

    def organize_data_by_profile(self, profile_idxs):
        """
        Organizes detector data by scan profile for each device.

        Uses sequential indices to separate full device data into
        x, y, and u profile datasets.

        Returns:
            dict: Nested dict with profiles as keys and device data per profile.
        """
        self.logger.info("Creating profile data objects...")
        profiles = list(profile_idxs.keys())
        devices = list(self.devices.keys())

        profile_measurements = {}

        for p in profiles:
            idx = profile_idxs.get(p)
            detectors = {}

            for d in devices:
                data_slice = self.data[d][idx]
                if d == self.my_wire.name:
                    positions = data_slice
                else:
                    units = "%% beam loss" if d == "TMITLOSS" else "counts"
                    detectors[d] = DetectorMeasurement(
                        values=data_slice, units=units, label=d
                    )

            profile_measurements[p] = ProfileMeasurement(
                positions=positions, detectors=detectors, profile_idxs=idx
            )

        self.logger.info("Profile data objects created.")
        return profile_measurements

    def fit_data_by_profile(self):
        """
        Fits detector data for each profile and device.

        Applies beam fitting to x, y, and u projections
        for all devices in the detector data.

        Returns:
            dict: Fit results organized by profile and device.
        """
        self.logger.info("Fitting profile data...")
        # Get list of profiles from data set
        profiles = list(self.profiles.keys())
        fit_result = {profile: {} for profile in profiles}
        devices = list(self.data.keys())

        for p in profiles:
            for d in devices:
                if d == self.my_wire.name:
                    continue

                fit_params = gaussian.fit(
                    pos=self.profiles[p].positions,
                    data=self.profiles[p].detectors[d].values,
                )

                fit_curve = gaussian.curve(
                    x=self.profiles[p].positions,
                    mean=fit_params["mean"],
                    sigma=fit_params["sigma"],
                    amp=fit_params["amp"],
                    off=fit_params["off"],
                )
                fit_result[p][d] = FitResult(
                    mean=fit_params["mean"],
                    sigma=fit_params["sigma"],
                    amplitude=fit_params["amp"],
                    offset=fit_params["off"],
                    curve=fit_curve,
                )

                fit_result[profile][device]["total_intensity"] = np.sum(proj_data)

                x_fits = fit_result["x"]
                y_fits = fit_result["y"]

<<<<<<< HEAD
        rms_sizes_all = {}
        centroids_all = {}
        total_intensities_all = {}
        for device in devices:
            if device != self.my_wire.name:
                rms_sizes_all[device] = (
                    x_fits[device]["sigma"],
                    y_fits[device]["sigma"],
                )
                centroids_all[device] = (x_fits[device]["mean"], y_fits[device]["mean"])
                total_intensities_all[device] = (
                    x_fits[device]["total_intensity"],
                    y_fits[device]["total_intensity"],
                )

        current_file = Path(__file__).resolve()
        devices_root = current_file.parent.parent
        file_to_open = devices_root / "devices" / "yaml" / "wire_lblms.yaml"
        with open(file_to_open, "r") as wire_lblms_yaml:
            wire_lblms = yaml.safe_load(wire_lblms_yaml)
        lblm = wire_lblms[self.my_wire.name]
        rms_sizes = rms_sizes_all[lblm]
        centroids = centroids_all[lblm]
        total_intensities = total_intensities_all[lblm]

        return fit_result, rms_sizes, centroids, total_intensities
=======
        rms_sizes = {
            d: (x_fits[d]["sigma"], y_fits[d]["sigma"])
            for d in devices
            if d != self.my_wire.name
        }

        self.logger.info("Profile data fit.")
        return fit_result, rms_sizes
>>>>>>> b6424724

    def create_metadata(self):
        """
        Make additional metadata
        """
        sample_profile = next(iter(self.profiles.values()))
        detectors = list(sample_profile.detectors.keys())

        scan_ranges = {
            "x": self.my_wire.x_range,
            "y": self.my_wire.y_range,
            "u": self.my_wire.u_range,
        }

        metadata = MeasurementMetadata(
            wire_name=self.my_wire.name,
            area=self.my_wire.area,
            beampath=self.beampath,
            detectors=detectors,
            default_detector=detectors[0],
            scan_ranges=scan_ranges,
            timestamp=datetime.now(),
            notes=None,
        )

        return metadata

    def active_profiles(self):
        return [
            axis
            for axis, use in zip(
                "xyu",
                [
                    self.my_wire.use_x_wire,
                    self.my_wire.use_y_wire,
                    self.my_wire.use_u_wire,
                ],
            )
            if use
        ]

    def calc_buffer_points(self):
        """
        Determine the number of buffer points for a wire scan.

        The beam rate and pulses per profile are used here to calculate the wire speed,
        which in turn defines how many BSA buffer points are needed to capture the full
        scan. The minimum safe wire speed is calculated separately and enforced by the
        motion IOC. The buffer size must be sufficient for data collection while staying
        under the 20,000-point operational limit.

        In the historical mode (120 Hz, 350 pulses), ~1,600 points are required; this
        function returns 1,595. In the expected high-rate mode (16 kHz, 5,000 pulses),
        the function estimates ~19,166 points, still within the system limit.

        Returns
        -------
        int
            Estimated number of buffer points to allocate for the scan.
        """

        rate = self.my_wire.beam_rate
        pulses = self.my_wire.scan_pulses

        log_range = np.log10(16000) - np.log10(120)  # 16000 max rate, 120 min rate
        rate_factor = (np.log10(rate) - np.log10(120)) / log_range
        fudge = 1.5 - 0.4 * rate_factor  # Fudge the calculation by 1.1 to 1.5

        buffer_points = pulses * 3 * fudge + rate / 6
        return int(buffer_points)<|MERGE_RESOLUTION|>--- conflicted
+++ resolved
@@ -2,16 +2,11 @@
 from typing import Optional
 from lcls_tools.common.devices.wire import Wire
 from lcls_tools.common.devices.reader import create_lblm
-<<<<<<< HEAD
-from lcls_tools.common.data.fit.projection import ProjectionFit
-=======
 import lcls_tools.common.model.gaussian as gaussian
-from lcls_tools.common.measurements.measurement import Measurement
 import time
 from datetime import datetime
 import edef
 from pydantic import ValidationError, model_validator
->>>>>>> b6424724
 from lcls_tools.common.measurements.tmit_loss import TMITLoss
 from lcls_tools.common.measurements.wire_scan_results import (
     WireBeamProfileMeasurementResult,
@@ -20,15 +15,7 @@
     MeasurementMetadata,
     FitResult,
 )
-<<<<<<< HEAD
-import time
-from datetime import datetime
-
 import yaml
-import edef
-from pydantic import BaseModel, model_validator
-=======
->>>>>>> b6424724
 import numpy as np
 from typing_extensions import Self
 import logging
@@ -54,13 +41,8 @@
         logger (logging.Logger): Object for log file management.
     """
 
-<<<<<<< HEAD
-    name: str = "beam_profile"
+    name: str = "Wire Beam Profile Measurement"
     beam_profile_device: Wire
-=======
-    name: str = "Wire Beam Profile Measurement"
-    my_wire: Wire
->>>>>>> b6424724
     beampath: str
 
     # Extra fields to be set after validation
@@ -130,7 +112,7 @@
         self.profiles = self.organize_data_by_profile(profile_idxs)
 
         # Fit detector data by profile
-        fit_result, rms_sizes, centroids, total_intensities = self.fit_data_by_profile()
+        fit_result, rms_sizes = self.fit_data_by_profile()
 
         # Create measurement metadata object
         metadata = self.create_metadata()
@@ -140,8 +122,6 @@
             raw_data=self.data,
             fit_result=fit_result,
             rms_sizes=rms_sizes,
-            centroids=centroids,
-            total_intensities=total_intensities,
             metadata=metadata,
         )
 
@@ -458,26 +438,30 @@
                     curve=fit_curve,
                 )
 
-                fit_result[profile][device]["total_intensity"] = np.sum(proj_data)
+                # proj_data = self.profile_measurements[profile].detectors[device].values
+                # fit_result[profile][device]["total_intensity"] = np.sum(proj_data)
 
                 x_fits = fit_result["x"]
                 y_fits = fit_result["y"]
 
-<<<<<<< HEAD
         rms_sizes_all = {}
+        """
         centroids_all = {}
         total_intensities_all = {}
+        """
         for device in devices:
             if device != self.my_wire.name:
                 rms_sizes_all[device] = (
                     x_fits[device]["sigma"],
                     y_fits[device]["sigma"],
                 )
+                """
                 centroids_all[device] = (x_fits[device]["mean"], y_fits[device]["mean"])
                 total_intensities_all[device] = (
                     x_fits[device]["total_intensity"],
                     y_fits[device]["total_intensity"],
                 )
+                """
 
         current_file = Path(__file__).resolve()
         devices_root = current_file.parent.parent
@@ -486,20 +470,13 @@
             wire_lblms = yaml.safe_load(wire_lblms_yaml)
         lblm = wire_lblms[self.my_wire.name]
         rms_sizes = rms_sizes_all[lblm]
+        """
         centroids = centroids_all[lblm]
         total_intensities = total_intensities_all[lblm]
-
-        return fit_result, rms_sizes, centroids, total_intensities
-=======
-        rms_sizes = {
-            d: (x_fits[d]["sigma"], y_fits[d]["sigma"])
-            for d in devices
-            if d != self.my_wire.name
-        }
+        """
 
         self.logger.info("Profile data fit.")
         return fit_result, rms_sizes
->>>>>>> b6424724
 
     def create_metadata(self):
         """
